--- conflicted
+++ resolved
@@ -4,7 +4,6 @@
 	"fmt"
 	"math"
 	"math/rand"
-	"reflect"
 	"sort"
 	"testing"
 
@@ -331,27 +330,6 @@
 			_ = subs[i%numSubs].Add(num)
 		}
 
-<<<<<<< HEAD
-	subzeroSummary := &summary{
-		keys:   make([]float64, len(subs[0].summary.keys)),
-		counts: make([]uint64, len(subs[0].summary.counts)),
-	}
-	copy(subzeroSummary.keys, subs[0].summary.keys)
-	copy(subzeroSummary.counts, subs[0].summary.counts)
-
-	dist2 := New(10)
-	for i := 0; i < numSubs; i++ {
-		dist2.Merge(subs[i])
-	}
-
-	// Make sure merge didn't scramble the summaries
-	if !reflect.DeepEqual(subs[0].summary, subzeroSummary) {
-		t.Error("summary changed by being merged")
-	}
-
-	// Merge empty. Should be no-op
-	dist2.Merge(New(10))
-=======
 		_ = dist.Compress()
 
 		dist2 := uncheckedNew()
@@ -361,7 +339,6 @@
 			} else {
 				_ = dist2.Merge(subs[i])
 			}
->>>>>>> 325d0758
 
 		}
 
@@ -780,57 +757,6 @@
 	}
 }
 
-<<<<<<< HEAD
-func BenchmarkAdd100(b *testing.B) {
-	benchmarkAdd(100, b)
-}
-
-// Pathological ordered-input case.
-func BenchmarkAddOrdered(b *testing.B) {
-	t := New(100)
-
-	for n := 0; n < b.N; n++ {
-		err := t.Add(float64(n), 1)
-		if err != nil {
-			b.Error(err)
-		}
-	}
-}
-
-func BenchmarkMerge(b *testing.B) {
-	b.ReportAllocs()
-
-	t := New(100)
-	for n := 0; n < 1000; n++ {
-		t.Add(rand.Float64(), uint64(rand.Intn(100)))
-	}
-
-	dest := New(100)
-
-	b.ResetTimer()
-	for n := 0; n < b.N; n++ {
-		dest.Merge(t)
-	}
-}
-
-func BenchmarkMergeDestructive(b *testing.B) {
-	b.ReportAllocs()
-
-	t := New(100)
-	for n := 0; n < 1000; n++ {
-		t.Add(rand.Float64(), uint64(rand.Intn(100)))
-	}
-
-	dest := New(100)
-
-	b.ResetTimer()
-
-	// After the first iteration, t's summary is scrambled, which means it's
-	// mostly useless, but we can still merge it.
-	for n := 0; n < b.N; n++ {
-		dest.MergeDestructive(t)
-	}
-=======
 func benchmarkMerge(b *testing.B, compression float64, times int) {
 	ts := make([]*TDigest, times)
 	for i := 0; i < times; i++ {
@@ -938,5 +864,51 @@
 		sum += uint64(c)
 	}
 	return sum
->>>>>>> 325d0758
+}
+
+// Pathological ordered-input case.
+func BenchmarkAddOrdered(b *testing.B) {
+	t, _ := New(Compression(100))
+
+	for n := 0; n < b.N; n++ {
+		err := t.Add(float64(n))
+		if err != nil {
+			b.Error(err)
+		}
+	}
+}
+
+func BenchmarkMerge(b *testing.B) {
+	b.ReportAllocs()
+
+	t, _ := New(Compression(100))
+	for n := 0; n < 1000; n++ {
+		t.AddWeighted(rand.Float64(), uint64(rand.Intn(100)))
+	}
+
+	dest, _ := New(Compression(100))
+
+	b.ResetTimer()
+	for n := 0; n < b.N; n++ {
+		dest.Merge(t)
+	}
+}
+
+func BenchmarkMergeDestructive(b *testing.B) {
+	b.ReportAllocs()
+
+	t, _ := New(Compression(100))
+	for n := 0; n < 1000; n++ {
+		t.AddWeighted(rand.Float64(), uint64(rand.Intn(100)))
+	}
+
+	dest, _ := New(Compression(100))
+
+	b.ResetTimer()
+
+	// After the first iteration, t's summary is scrambled, which means it's
+	// mostly useless, but we can still merge it.
+	for n := 0; n < b.N; n++ {
+		dest.MergeDestructive(t)
+	}
 }