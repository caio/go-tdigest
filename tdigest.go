--- conflicted
+++ resolved
@@ -235,22 +235,15 @@
 	}
 
 	oldTree := t.summary
-	oldTree.shuffle()
 	t.summary = newSummary(estimateCapacity(t.compression))
 	t.count = 0
 
-<<<<<<< HEAD
-	for i := range oldTree.keys {
-		t.Add(oldTree.keys[i], oldTree.counts[i])
-	}
-=======
 	oldTree.shuffle(t.rng)
 	oldTree.ForEach(func(mean float64, count uint64) bool {
 		err = t.AddWeighted(mean, count)
 		return err == nil
 	})
 	return err
->>>>>>> 325d0758
 }
 
 // Merge joins a given digest into itself.
@@ -259,16 +252,6 @@
 // in separate threads and you want to compute quantiles over all the
 // samples. This is particularly important on a scatter-gather/map-reduce
 // scenario.
-<<<<<<< HEAD
-func (t *TDigest) Merge(other *TDigest) {
-	t.MergeDestructive(other)
-
-	other.summary.unshuffle()
-}
-
-// As Merge, above, but leaves other in a scrambled state
-func (t *TDigest) MergeDestructive(other *TDigest) {
-=======
 func (t *TDigest) Merge(other *TDigest) (err error) {
 	if other.summary.Len() == 0 {
 		return nil
@@ -288,7 +271,6 @@
 // requires caution as it makes 'other' useless - you must make
 // sure you discard it without making further uses of it.
 func (t *TDigest) MergeDestructive(other *TDigest) (err error) {
->>>>>>> 325d0758
 	if other.summary.Len() == 0 {
 		return nil
 	}
@@ -333,12 +315,6 @@
 		right = (t.summary.Mean(i+1) - t.summary.Mean(i)) / 2
 	}
 
-<<<<<<< HEAD
-	other.summary.shuffle()
-
-	for i := range other.summary.keys {
-		t.Add(other.summary.keys[i], other.summary.counts[i])
-=======
 	// last centroid, the summary length is at least two
 	aIdx := t.summary.Len() - 2
 	aMean := t.summary.Mean(aIdx)
@@ -356,7 +332,6 @@
 		compression: t.compression,
 		count:       t.count,
 		rng:         t.rng,
->>>>>>> 325d0758
 	}
 }
 
@@ -388,11 +363,6 @@
 	return start, lastNeighbor
 }
 
-<<<<<<< HEAD
-func estimateCapacity(compression float64) uint {
-	return uint(compression) * 10
-}
-=======
 func (t TDigest) chooseMergeCandidate(begin, end int, value float64, count uint64) int {
 	closest := t.summary.Len()
 	sum := t.summary.HeadSum(begin)
@@ -434,21 +404,13 @@
 	if p1 >= p2 {
 		panic("p1 must be lower than p2")
 	}
->>>>>>> 325d0758
 
 	minCount := p1 * float64(t.count)
 	maxCount := p2 * float64(t.count)
 
-<<<<<<< HEAD
-func (t *TDigest) computeCentroidQuantile(c *centroid) float64 {
-	cumSum := t.summary.sumUntilIndex(c.index)
-	return (float64(c.count)/2.0 + float64(cumSum)) / float64(t.count)
-}
-=======
 	var trimmedSum, trimmedCount, currCount float64
 	for i, mean := range t.summary.means {
 		count := float64(t.summary.counts[i])
->>>>>>> 325d0758
 
 		nextCount := currCount + count
 		if nextCount <= minCount {
